--- conflicted
+++ resolved
@@ -40,14 +40,9 @@
 static data_reader* file_reader_w;
 static bool byte_swap_w;
 
-<<<<<<< HEAD
 static void read_phase1(data_reader &F, int imult, NrnThread& nt);
 static void read_phase2(data_reader &F, int imult, NrnThread& nt);
-=======
-static void read_phase1(data_reader &F,NrnThread& nt);
-static void read_phase2(data_reader &F, NrnThread& nt);
-static void read_phasegap(data_reader &F, NrnThread& nt);
->>>>>>> d197c749
+static void read_phasegap(data_reader &F, int imult, NrnThread& nt);
 static void setup_ThreadData(NrnThread& nt);
 
 namespace coreneuron {
@@ -89,8 +84,8 @@
     }
 
     template<>
-    inline void read_phase_aux<gap>(data_reader &F, NrnThread& nt){
-        read_phasegap(F, nt);
+    inline void read_phase_aux<gap>(data_reader &F, int imult, NrnThread& nt){
+        read_phasegap(F, imult, nt);
     }
 
     /// Reading phase wrapper for each neuron group.
