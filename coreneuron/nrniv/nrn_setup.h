--- conflicted
+++ resolved
@@ -42,21 +42,14 @@
 
 static void read_phase1(data_reader &F, int imult, NrnThread& nt);
 static void read_phase2(data_reader &F, int imult, NrnThread& nt);
-<<<<<<< HEAD
+static void read_phase3(data_reader &F, int imult, NrnThread& nt);
 static void read_phasegap(data_reader &F, int imult, NrnThread& nt);
-=======
-static void read_phase3(data_reader &F, int imult, NrnThread& nt);
->>>>>>> 06c9f07b
 static void setup_ThreadData(NrnThread& nt);
 
 namespace coreneuron {
 
     /// Reading phase number.
-<<<<<<< HEAD
-    enum phase {one=1, two, gap};
-=======
-    enum phase {one=1, two, three};
->>>>>>> 06c9f07b
+    enum phase {one=1, two, three, gap};
 
     /// Get the phase number in form of the string.
     template<phase P>
@@ -73,13 +66,13 @@
     }
 
     template<>
-<<<<<<< HEAD
+    inline std::string getPhaseName<three>(){
+        return "3";
+    }
+
+    template<>
     inline std::string getPhaseName<gap>(){
         return "gap";
-=======
-    inline std::string getPhaseName<three>(){
-        return "3";
->>>>>>> 06c9f07b
     }
 
     /// Reading phase selector.
@@ -97,13 +90,13 @@
     }
 
     template<>
-<<<<<<< HEAD
+    inline void read_phase_aux<three>(data_reader &F, int imult, NrnThread& nt){
+        read_phase3(F, imult, nt);
+    }
+
+    template<>
     inline void read_phase_aux<gap>(data_reader &F, int imult, NrnThread& nt){
         read_phasegap(F, imult, nt);
-=======
-    inline void read_phase_aux<three>(data_reader &F, int imult, NrnThread& nt){
-        read_phase3(F, imult, nt);
->>>>>>> 06c9f07b
     }
 
     /// Reading phase wrapper for each neuron group.
