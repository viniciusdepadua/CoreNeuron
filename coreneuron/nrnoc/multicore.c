--- conflicted
+++ resolved
@@ -73,15 +73,6 @@
 extern int v_structure_change;
 extern int diam_changed;
 
-<<<<<<< HEAD
-#if PERMANENT /*|| USE_PTHREAD*/
-static int busywait_;
-static int busywait_main_;
-#endif
-
-
-=======
->>>>>>> d197c749
 extern void nrn_threads_free();
 extern void nrn_old_thread_save();
 extern double nrn_timeus();
@@ -256,7 +247,7 @@
 #define PERMANENT 1
 #endif
 
-#if (PERMANENT || USE_PTHREAD)
+#if PERMANENT
 static int busywait_;
 static int busywait_main_;
 #endif
